--- conflicted
+++ resolved
@@ -252,11 +252,7 @@
             scores = torch.nn.functional.normalize(scores, p=1, dim=0)
             bt.logging.info(f'Normalized {torch.round(scores, decimals=3)}')
             self.update_scores(scores, miner_uids)
-<<<<<<< HEAD
-            self.export_scores(p_event=pe, miner_score_data=zip(miner_uids, scores, scores))
-=======
             self.export_scores(p_event=pe, miner_score_data=zip(miner_uids, brier_score, scores))
->>>>>>> 340cfc56
             return True
         elif pe.status == EventStatus.DISCARDED:
             bt.logging.info(f'Canceled event: {pe} removing from registry!')
