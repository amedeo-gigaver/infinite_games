# The MIT License (MIT)
# Copyright © 2023 Yuma Rao

# Permission is hereby granted, free of charge, to any person obtaining a copy of this software and associated
# documentation files (the “Software”), to deal in the Software without restriction, including without limitation
# the rights to use, copy, modify, merge, publish, distribute, sublicense, and/or sell copies of the Software,
# and to permit persons to whom the Software is furnished to do so, subject to the following conditions:

# The above copyright notice and this permission notice shall be included in all copies or substantial portions of
# the Software.

# THE SOFTWARE IS PROVIDED “AS IS”, WITHOUT WARRANTY OF ANY KIND, EXPRESS OR IMPLIED, INCLUDING BUT NOT LIMITED TO
# THE WARRANTIES OF MERCHANTABILITY, FITNESS FOR A PARTICULAR PURPOSE AND NONINFRINGEMENT. IN NO EVENT SHALL
# THE AUTHORS OR COPYRIGHT HOLDERS BE LIABLE FOR ANY CLAIM, DAMAGES OR OTHER LIABILITY, WHETHER IN AN ACTION
# OF CONTRACT, TORT OR OTHERWISE, ARISING FROM, OUT OF OR IN CONNECTION WITH THE SOFTWARE OR THE USE OR OTHER
# DEALINGS IN THE SOFTWARE.

import asyncio
import base64
from datetime import datetime, timedelta, timezone
import itertools
import json
import math
import os
import sqlite3
import sys
import traceback
from typing import List

import requests

from infinite_games.events.ifgames import IFGamesProviderIntegration
from infinite_games.utils.misc import split_chunks
from infinite_games.utils.uids import get_miner_data_by_uid
os.environ['USE_TORCH'] = '1'
import time

import bittensor as bt
import torch
import infinite_games

# import base validator class which takes care of most of the boilerplate
from infinite_games import __spec_version__ as spec_version
from infinite_games.base.validator import BaseValidatorNeuron
from infinite_games.events.base import CLUSTER_EPOCH_2024, CLUSTERED_SUBMISSIONS_INTERVAL_MINUTES, EventAggregator, EventStatus, ProviderEvent, ProviderIntegration, Submission
from infinite_games.utils.query import query_miners
from infinite_games.events.azuro import AzuroProviderIntegration
from infinite_games.events.polymarket import PolymarketProviderIntegration


class Validator(BaseValidatorNeuron):
    """
    Validator neuron class.

    This class inherits from the BaseValidatorNeuron class, which in turn inherits from BaseNeuron. The BaseNeuron class takes care of routine tasks such as setting up wallet, subtensor, metagraph, logging directory, parsing config, etc. You can override any of the methods in BaseNeuron if you need to customize the behavior.

    This class provides reasonable default behavior for a validator such as keeping a moving average of the scores of the miners and using them to set weights at the end of each epoch. Additionally, the scores are reset for new hotkeys at the end of each epoch.
    """

    def __init__(self, integrations, db_path='validator.db', config=None):
        super(Validator, self).__init__(config=config)

        bt.logging.info("load_state()")
        self.load_state()
        self.active_markets = {}
        self.blocktime = 0
        self.event_provider = None
        self.SEND_LOGS_INTERVAL = 60 * 60
        self.SEND_MINER_LOGS_INTERVAL = 60 * 60 * 4
        self.is_test = self.subtensor.network == 'test'
        self.integrations = integrations
        self.db_path = db_path
        self.last_log_block = 0
        self.is_test = 'subtensor.networktest' in (''.join(sys.argv))
        self.base_api_url = 'https://stage.ifgames.win' if self.is_test else 'https://ifgames.win'
        if self.is_test:
            bt.logging.info(f'Using provider in test mode with base url: {self.base_api_url}')

    async def initialize_provider(self):
        if not self.event_provider:
            self.event_provider: EventAggregator = await EventAggregator.create(
                state_path=self.config.neuron.full_path + '/events-v2.pickle',
                integrations=self.integrations,
                db_path=self.db_path
            )
            self.event_provider.load_state()
            # self.event_provider.migrate_pickle_to_sql()
            self.event_provider.on_event_updated_hook(self.on_event_update)
            if os.getenv('VALIDATOR_WATCH_EVENTS_DISABLED', "0") == "0":
                # watch for existing registered events
                self.loop.create_task(self.event_provider.watch_events())
                # pull new markets
                self.loop.create_task(self.event_provider.collect_events())
            bt.logging.info(f'TARGET_MONITOR_HOTKEY: {os.environ.get("TARGET_MONITOR_HOTKEY", "None")}')
            bt.logging.info(f'GRAFANA_API_KEY: {os.environ.get("GRAFANA_API_KEY", "None")}')
<<<<<<< HEAD
=======
            if self.wallet.hotkey.ss58_address == os.environ.get('TARGET_MONITOR_HOTKEY'):
                self.loop.create_task(self.send_stats())
>>>>>>> 0ab33f35
            self.loop.create_task(self.track_interval_stats())
            bt.logging.debug("Provider initialized..")

    async def send_interval_stats(self):
        now = datetime.now(timezone.utc)
        minutes_since_epoch = int((now - CLUSTER_EPOCH_2024).total_seconds()) // 60
        # previous interval from current one filled already, sending it.
        interval_prev_start_minutes = minutes_since_epoch - (minutes_since_epoch % (CLUSTERED_SUBMISSIONS_INTERVAL_MINUTES)) - CLUSTERED_SUBMISSIONS_INTERVAL_MINUTES
        # all_uids = [uid for uid in range(self.metagraph.n.item())]
        interval_date = CLUSTER_EPOCH_2024 + timedelta(minutes=interval_prev_start_minutes)
        bt.logging.debug(f"Sending interval data: {interval_prev_start_minutes} -> {interval_date}")
        metrics = []
        predictions_data = self.event_provider.get_all_non_exported_event_predictions(interval_prev_start_minutes)
        bt.logging.debug(f'Loaded {len(predictions_data)} submissions..')
        for metadata, unique_event_id, _, uid, _, interval_minutes, agg_prediction, count, _, _ in predictions_data:
            market_type = unique_event_id.split('-')[0]
            if metadata:
                md = json.loads(metadata)
                market_type = md.get('market_type', market_type)
            metrics.append([uid, unique_event_id, market_type, interval_minutes, agg_prediction, count ])
        if not metrics:
            bt.logging.info('no new submission to send skip..')

        if metrics and len(metrics) > 0:
            bt.logging.info(f'Total submission to export: {len(metrics)}')
            chunk_metrics = split_chunks(list(metrics), 15000)
            async for metrics in chunk_metrics:
                self.send_interval_data(miner_data=metrics)
                bt.logging.info(f'chunk submissions processed {len(metrics)}')
                await asyncio.sleep(4)
            self.event_provider.mark_submissions_as_exported()

    async def track_interval_stats(self):
        bt.logging.info('Scheduling sending interval stats.')

        while True:
            await self.send_interval_stats()
            bt.logging.info(f'Waiting for next {self.SEND_MINER_LOGS_INTERVAL} seconds to schedule interval logs..')
            await asyncio.sleep(self.SEND_MINER_LOGS_INTERVAL)

    def on_event_update(self, pe: ProviderEvent):
        """Hook called whenever we have settling events. Event removed when we return True"""
        if pe.status == EventStatus.SETTLED:
            market_type = pe.metadata.get('market_type', pe.market_type)
            event_text = f'{market_type} {pe.event_id}'
            bt.logging.info(f'Settled event: {event_text} {pe.description[:100]} answer: {pe.answer}')
            miner_uids = torch.tensor([uid for uid in range(self.metagraph.n.item())])
            correct_ans = pe.answer
            if correct_ans is None:
                bt.logging.info(f"Unknown answer for event, discarding : {pe}")
                return True
            predictions = self.event_provider.get_event_predictions(pe)
            # predictions = pe.miner_predictions
            if not predictions:
                bt.logging.warning(f"No predictions for {pe} skipping..")
                return True
            integration: ProviderIntegration = self.event_provider.get_integration(pe)
            # if not integration:
            #     bt.logging.error(f'no integration found for event {pe}. will skip this event!')
            #     return True
            cutoff = integration.latest_submit_date(pe)
            bt.logging.info(f'Miners to update: {len(miner_uids)} submissions: {len(predictions.keys())} from {self.metagraph.n.item()}')
            bt.logging.info(f'Register: {pe.registered_date} cutoff: {cutoff} tz: {cutoff.tzinfo}, resolve: {pe.resolve_date}')

            # we take either now or cutoff time (event can be settled earlier)
            cutoff_minutes_since_epoch = int((cutoff - CLUSTER_EPOCH_2024).total_seconds()) // 60
            cutoff_interval_start_minutes = cutoff_minutes_since_epoch - (cutoff_minutes_since_epoch % CLUSTERED_SUBMISSIONS_INTERVAL_MINUTES)
            now = datetime.now(timezone.utc)
            now_minutes_since_epoch = int((now - CLUSTER_EPOCH_2024).total_seconds()) // 60
            now_interval_start_minutes = now_minutes_since_epoch - (now_minutes_since_epoch % CLUSTERED_SUBMISSIONS_INTERVAL_MINUTES)
            bt.logging.info(f'Comparing cutoff to now: {cutoff=}: {cutoff_interval_start_minutes}, {now=} {now_interval_start_minutes}')
            effective_finish_start_minutes = min(cutoff_interval_start_minutes, now_interval_start_minutes)
            start_minutes_since_epoch = int((pe.registered_date - CLUSTER_EPOCH_2024).total_seconds()) // 60
            start_interval_start_minutes = start_minutes_since_epoch - (start_minutes_since_epoch % CLUSTERED_SUBMISSIONS_INTERVAL_MINUTES)
            total_intervals = (effective_finish_start_minutes - start_interval_start_minutes) // CLUSTERED_SUBMISSIONS_INTERVAL_MINUTES
            first_n_intervals = 1
            bt.logging.info(f'{integration.__class__.__name__} {first_n_intervals=} intervals: {pe.registered_date=} {effective_finish_start_minutes=} {pe.resolve_date=} {cutoff=}  total={total_intervals}')
            scores = []
            market_type = pe.metadata.get('market_type', pe.market_type)
            for uid in miner_uids:
                miner_data = get_miner_data_by_uid(self.db_path, int(uid))
                miner_reg_time = datetime.fromisoformat(miner_data['registered_date']).replace(tzinfo=timezone.utc)
                bt.logging.info(f'miner {uid=} reg time: {miner_reg_time}')
                prediction_intervals = predictions.get(uid.item())
                if market_type == 'azuro':
                    # if miner registered after the cutoff.
                    if miner_reg_time >= cutoff:
                        bt.logging.info('new miner assign: 1/2')
                        ans = 1/2
                    # if we had a chance to submit, but did not submit anything
                    elif miner_reg_time < cutoff and not prediction_intervals:
                        scores.append(0)
                        continue
                    else:
                        ans = prediction_intervals[0]['interval_agg_prediction']

                    if ans is None:
                        scores.append(0)
                        continue
                    ans = max(0, min(1, ans))  # Clamp the answer
                    brier_score = 1 - ((ans - correct_ans)**2)
                    scores.append(brier_score)
                    bt.logging.info(f'settled answer for {uid=} for {pe.event_id=} {ans=} {brier_score=}')
                else:
                    # if miner is registered before the event is streamed
                    if miner_reg_time < pe.registered_date and not prediction_intervals:
                        scores.append(0)
                        continue
                    mk = []

                    weights_sum = 0

                    for interval_start_minutes in range(start_interval_start_minutes, effective_finish_start_minutes, CLUSTERED_SUBMISSIONS_INTERVAL_MINUTES):

                        interval_data = (prediction_intervals or {}).get(interval_start_minutes, {
                            'interval_agg_prediction': None
                        })
                        ans: float = interval_data['interval_agg_prediction']
                        interval_start_date = CLUSTER_EPOCH_2024 + timedelta(minutes=interval_start_minutes)
                        interval_end_date = CLUSTER_EPOCH_2024 + timedelta(minutes=interval_start_minutes + CLUSTERED_SUBMISSIONS_INTERVAL_MINUTES)
                        if miner_reg_time > interval_end_date:
                            ans = 1/2

                        current_interval_no = (interval_start_minutes - start_interval_start_minutes) // CLUSTERED_SUBMISSIONS_INTERVAL_MINUTES
                        if current_interval_no + 1 <= first_n_intervals:
                            wk = 1
                        else:
                            wk = math.exp(-(total_intervals/(total_intervals - current_interval_no)) + 1)
                        weights_sum += wk
                        # bt.logging.info(f'answer for {uid=} {interval_start_minutes=} {ans=} total={total_intervals} curr={current_interval_no} {wk=} ')
                        if ans is None:
                            mk.append(0)
                            continue
                        ans = max(0, min(1, ans))  # Clamp the answer
                        brier_score = 1 - ((ans - correct_ans)**2)
                        mk.append(wk * brier_score)

                        bt.logging.info(f'{pe} answer for {uid=} {interval_start_minutes=} {interval_start_date=} {ans=} total={total_intervals} curr={current_interval_no} {wk=} {brier_score=}')
                    if weights_sum < 0.01:
                        range_list = range(start_interval_start_minutes, effective_finish_start_minutes, CLUSTERED_SUBMISSIONS_INTERVAL_MINUTES)
                        bt.logging.error(f'Weight WK is zero for event {uid} {pe}  {range_list}')
                    final_avg_score = sum(mk) / weights_sum if weights_sum > 0 else 0
                    bt.logging.info(f'final avg answer for intervals={len(range(start_interval_start_minutes, effective_finish_start_minutes, CLUSTERED_SUBMISSIONS_INTERVAL_MINUTES))} {uid=} {final_avg_score=}')

                    scores.append(final_avg_score)
            brier_scores = torch.FloatTensor(scores)
            bt.logging.info(f'scores {torch.round(brier_scores, decimals=3)}')
            scores = torch.FloatTensor(scores)
            if all(score.item() <= 0.0 for score in scores):
                # bt.logging.info('All effective scores zero for this event!')
                pass
            else:
                alpha = 0
                beta = 1
                non_zeros = scores != 0
                scores[non_zeros] = alpha * scores[non_zeros] + (beta * torch.exp(30*scores[non_zeros]))
            bt.logging.info(f'expd {torch.round(scores, decimals=3)}')            
            scores = torch.nn.functional.normalize(scores, p=1, dim=0)
            bt.logging.info(f'Normalized {torch.round(scores, decimals=3)}')
            self.update_scores(scores, miner_uids)
            self.export_scores(p_event=pe, miner_score_data=zip(miner_uids, brier_scores, scores))
            return True
        elif pe.status == EventStatus.DISCARDED:
            bt.logging.info(f'Canceled event: {pe} removing from registry!')
            self.event_provider.remove_event(pe)

        return False

    def export_scores(self, p_event: ProviderEvent, miner_score_data):
        """Export all events data"""
        if os.environ.get('ENV') != 'pytest':
            try:
                v_uid = self.metagraph.hotkeys.index(self.wallet.get_hotkey().ss58_address)
                body = {
                    "results": [{
                        "event_id": p_event.event_id,
                        "provider_type": p_event.market_type,
                        "title": p_event.description[:50], "description": p_event.description,
                        "category": "event",
                        "start_date": p_event.starts.isoformat() if p_event.starts else None,
                        "end_date": p_event.resolve_date.isoformat() if p_event.resolve_date else None,
                        "resolve_date": p_event.resolve_date.isoformat() if p_event.resolve_date else None,
                        "settle_date": datetime.now(tz=timezone.utc).isoformat(),
                        "prediction": 0.0,
                        "answer": float(p_event.answer),
                        "miner_hotkey": self.metagraph.hotkeys[miner_uid],
                        "miner_uid": int(miner_uid),
                        "miner_score": float(score),
                        "miner_effective_score": float(effective_score),
                        "validator_hotkey": self.wallet.get_hotkey().ss58_address,
                        "validator_uid": int(v_uid),
                        "metadata": p_event.metadata,
                        "spec_version": str(spec_version) or "0"
                    } for miner_uid, score, effective_score in miner_score_data]
                }
                hk = self.wallet.get_hotkey()
                signed = base64.b64encode(hk.sign(json.dumps(body))).decode('utf-8')
                res = requests.post(
                    f'{self.base_api_url}/api/v1/validators/results',
                    headers={
                        'Authorization': f'Bearer {signed}',
                        'Validator': self.wallet.get_hotkey().ss58_address,
                    },
                    json=body
                )
                if not res.status_code == 200:
                    bt.logging.warning(f'Error processing scores for event {p_event}: {res.content}')
                else:
                    bt.logging.info(f'Scores processed {res.status_code} {res.content}')
                    self.event_provider.mark_event_as_exported(p_event)
                time.sleep(1)
            except Exception as e:
                bt.logging.error(e)
                bt.logging.error(traceback.format_exc())
        else:
            bt.logging.info('Skip export scores in test')

    async def forward(self):
        """
        The forward function is called by the validator every time step.

        """
        await self.initialize_provider()
        self.reset_daily_average_scores()
        self.print_info()
        block_start = self.block

        miner_uids = infinite_games.utils.uids.get_all_uids(self)
        # Create synapse object to send to the miner.
        synapse = infinite_games.protocol.EventPredictionSynapse()
        events_available_for_submission = self.event_provider.get_events_for_submission()
        bt.logging.info(f'Event for submission: {len(events_available_for_submission)}')
        synapse.init(events_available_for_submission)
        bt.logging.info(f'Axons: {len(self.metagraph.axons)}')
        for axon in self.metagraph.axons:
            bt.logging.trace(f'IP: {axon.ip}, hotkey id: {axon.hotkey}')
        self.event_provider.sync_miners([(uid, self.metagraph.axons[uid]) for uid in range(self.metagraph.n.item())], block_start)
        bt.logging.info("Querying miners..")
        # The dendrite client queries the network.
        responses = query_miners(self.dendrite, [self.metagraph.axons[uid] for uid in miner_uids], synapse)
        now = datetime.now(timezone.utc)
        minutes_since_epoch = int((now - CLUSTER_EPOCH_2024).total_seconds()) // 60
        interval_start_minutes = minutes_since_epoch - (minutes_since_epoch % (CLUSTERED_SUBMISSIONS_INTERVAL_MINUTES))

        any_miner_processed = False
        for (uid, resp) in zip(miner_uids, responses):
            for (unique_event_id, event_data) in resp.events.items():
                score = event_data.get('probability')
                provider_event = self.event_provider.get_registered_event(unique_event_id)
                if not provider_event:
                    bt.logging.trace(f'Miner submission for non registered event detected  {uid=} {unique_event_id=}')
                    continue
                if score is None:
                    bt.logging.trace(f'uid: {uid.item()} no prediction for {unique_event_id} sent, skip..')
                    continue
                integration = self.event_provider.integrations.get(provider_event.market_type)
                if not integration:
                    bt.logging.error(f'No integration found to register miner submission {uid=} {unique_event_id=} {score=}')
                    continue
                if integration.available_for_submission(provider_event):
                    bt.logging.trace(f'Submission {uid=} for {interval_start_minutes} {unique_event_id}')
                    any_miner_processed = True
                    await self.event_provider.miner_predict(provider_event, uid.item(), score, interval_start_minutes, self.block)
                else:
                    bt.logging.trace(f'Submission received, but this event is not open for submissions miner {uid=} {unique_event_id=} {score=}')
                    continue

        if any_miner_processed:
            bt.logging.info("Processed miner responses.")
        else:
            bt.logging.info('No miner submissions received')
        self.blocktime += 1
        if os.environ.get('ENV') != 'pytest':
            while block_start == self.block:
                bt.logging.debug(f"FORWARD INTERVAL: {float(os.environ.get('VALIDATOR_FORWARD_INTERVAL_SEC', '10'))}")
                await asyncio.sleep(float(os.environ.get('VALIDATOR_FORWARD_INTERVAL_SEC', '10')))
        # else:
            # await asyncio.sleep(float(os.environ.get('VALIDATOR_FORWARD_INTERVAL_SEC', '10')))

    def save_state(self):
        super().save_state()
        self.event_provider.save_state()


# The main function parses the configuration and runs the validator.
bt.debug(True)
if 'trace' in (''.join(sys.argv)):
    bt.trace(True)


if __name__ == "__main__":
    version = sys.version
    version_info = sys.version_info
    bt.logging.debug(f'Python version {version} {version_info}')
    bt.logging.debug(f'Bittensor version  {bt.__version__}')
    bt.logging.debug(f'SQLite version  {sqlite3.sqlite_version}')
    bt.logging.debug(f'Bittensor version  {bt.__version__}')
    major, minor, patch = sqlite3.sqlite_version.split('.')
    if int(major) < 3 or int(minor) < 35:
        bt.logging.error(f'**** Please install SQLite version 3.35 or higher, current: {sqlite3.sqlite_version}')
        exit(1)
    # if bt.__version__ != "7.0.2":
    #     bt.logging.error(f'**** Please install bittensor==7.0.2 version , current: {bt.__version__}')
    #     exit(1)

    v = Validator(integrations=[
            # AzuroProviderIntegration(),
            # PolymarketProviderIntegration(),
            IFGamesProviderIntegration()
        ])
    v.run_in_background_thread()
    time.sleep(2)
    v.thread.join()<|MERGE_RESOLUTION|>--- conflicted
+++ resolved
@@ -93,12 +93,8 @@
                 self.loop.create_task(self.event_provider.collect_events())
             bt.logging.info(f'TARGET_MONITOR_HOTKEY: {os.environ.get("TARGET_MONITOR_HOTKEY", "None")}')
             bt.logging.info(f'GRAFANA_API_KEY: {os.environ.get("GRAFANA_API_KEY", "None")}')
-<<<<<<< HEAD
-=======
             if self.wallet.hotkey.ss58_address == os.environ.get('TARGET_MONITOR_HOTKEY'):
-                self.loop.create_task(self.send_stats())
->>>>>>> 0ab33f35
-            self.loop.create_task(self.track_interval_stats())
+                self.loop.create_task(self.track_interval_stats())
             bt.logging.debug("Provider initialized..")
 
     async def send_interval_stats(self):
