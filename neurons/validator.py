# The MIT License (MIT)
# Copyright © 2023 Yuma Rao

# Permission is hereby granted, free of charge, to any person obtaining a copy of this software and associated
# documentation files (the “Software”), to deal in the Software without restriction, including without limitation
# the rights to use, copy, modify, merge, publish, distribute, sublicense, and/or sell copies of the Software,
# and to permit persons to whom the Software is furnished to do so, subject to the following conditions:

# The above copyright notice and this permission notice shall be included in all copies or substantial portions of
# the Software.

# THE SOFTWARE IS PROVIDED “AS IS”, WITHOUT WARRANTY OF ANY KIND, EXPRESS OR IMPLIED, INCLUDING BUT NOT LIMITED TO
# THE WARRANTIES OF MERCHANTABILITY, FITNESS FOR A PARTICULAR PURPOSE AND NONINFRINGEMENT. IN NO EVENT SHALL
# THE AUTHORS OR COPYRIGHT HOLDERS BE LIABLE FOR ANY CLAIM, DAMAGES OR OTHER LIABILITY, WHETHER IN AN ACTION
# OF CONTRACT, TORT OR OTHERWISE, ARISING FROM, OUT OF OR IN CONNECTION WITH THE SOFTWARE OR THE USE OR OTHER
# DEALINGS IN THE SOFTWARE.

import asyncio
import logging
import os
os.environ['USE_TORCH'] = '1'
import time
import traceback

from infinite_games.utils.query import query_miners
import bittensor as bt
import torch
import infinite_games

# import base validator class which takes care of most of the boilerplate
from infinite_games.base.validator import BaseValidatorNeuron
from infinite_games.events.base import EventAggregator, EventStatus, ProviderEvent, Submission
from infinite_games.events.azuro import AzuroProviderIntegration
from infinite_games.events.polymarket import PolymarketProviderIntegration


class Validator(BaseValidatorNeuron):
    """
    Validator neuron class.

    This class inherits from the BaseValidatorNeuron class, which in turn inherits from BaseNeuron. The BaseNeuron class takes care of routine tasks such as setting up wallet, subtensor, metagraph, logging directory, parsing config, etc. You can override any of the methods in BaseNeuron if you need to customize the behavior.

    This class provides reasonable default behavior for a validator such as keeping a moving average of the scores of the miners and using them to set weights at the end of each epoch. Additionally, the scores are reset for new hotkeys at the end of each epoch.
    """

    def __init__(self, config=None):
        super(Validator, self).__init__(config=config)

        bt.logging.info("load_state()")
        self.load_state()
        self.active_markets = {}
        self.blocktime = 0
        self.event_provider = None
        self.SEND_LOGS_INTERVAL = 60 * 60

    async def initialize_provider(self):
        if not self.event_provider:
            self.event_provider: EventAggregator = await EventAggregator.create(
                state_path=self.config.neuron.full_path + '/events.pickle',
                integrations=[
                    AzuroProviderIntegration(max_pending_events=6),
                    PolymarketProviderIntegration()
                ]
            )
            self.event_provider.load_state()
            self.event_provider.on_event_updated_hook(self.on_event_update)
            if os.getenv('VALIDATOR_WATCH_EVENTS_DISABLED', "0") == "0":
                # watch for existing registered events
                self.loop.create_task(self.event_provider.watch_events())
                # pull new markets
                self.loop.create_task(self.event_provider.collect_events())
            bt.logging.info(f'TARGET_MONITOR_HOTKEY: {os.environ.get("TARGET_MONITOR_HOTKEY", "None")}')
            bt.logging.info(f'GRAFANA_API_KEY: {os.environ.get("GRAFANA_API_KEY", "None")}')
            if self.wallet.hotkey.ss58_address == os.environ.get('TARGET_MONITOR_HOTKEY'):
                self.loop.create_task(self.send_stats())
            bt.logging.debug("Provider initialized..")

    async def send_stats(self):
        bt.logging.info('Scheduling sending average stats.')
        while True:

            all_uids = [uid for uid in range(self.metagraph.n.item())]
            bt.logging.debug(f"Sending daily average total: {self.average_scores}")
            self.send_average_scores(miner_scores=list(zip(all_uids, self.average_scores.tolist(), self.scores.tolist())))
            await asyncio.sleep(self.SEND_LOGS_INTERVAL)

    def on_event_update(self, pe: ProviderEvent):
        """Hook called whenever we have settling events. Event removed when we return True"""
        if pe.status == EventStatus.SETTLED:
            bt.logging.info(f'Settled event: {pe} {pe.description[:100]} answer: {pe.answer}')
            miner_uids = infinite_games.utils.uids.get_all_uids(self)
            correct_ans = pe.answer
            if correct_ans is None:
                bt.logging.info(f"Unknown answer for event, discarding : {pe}")
                return True

            predictions = pe.miner_predictions
            scores = []
            if not predictions:
                bt.logging.warning(f"No predictions for {pe} skipping..")
                return True

            bt.logging.info(f'Miners to update: {len(miner_uids)} submissions: {len(predictions.keys())} from {self.metagraph.n.item()}')
            for uid in miner_uids:
                submission: Submission = predictions.get(uid.item())
                ans = None
                if submission:
                    ans = submission.answer
                # bt.logging.debug(f'Submission of {uid=} {ans=}')
                if ans is None:
                    scores.append(0)
                else:
                    ans = max(0, min(1, ans))  # Clamp the answer
                    scores.append(1 - ((ans - correct_ans)**2))
            self.update_scores(torch.FloatTensor(scores), miner_uids)
            return True
        elif pe.status == EventStatus.DISCARDED:
            bt.logging.info(f'Canceled event: {pe} removing from registry!')
            self.event_provider.remove_event(pe)

        return False

    async def forward(self):
        """
        The forward function is called by the validator every time step.

        """
        await self.initialize_provider()
        self.reset_daily_average_scores()
        # block_start = self.block
        miner_uids = infinite_games.utils.uids.get_all_uids(self)
        # Create synapse object to send to the miner.
        synapse = infinite_games.protocol.EventPredictionSynapse()
        events_available_for_submission = self.event_provider.get_events_for_submission()
        bt.logging.info(f'Event for submission: {len(events_available_for_submission)}')
        synapse.init(events_available_for_submission)
        # print("Synapse body hash", synapse.computed_body_hash)
        bt.logging.info(f'Axons: {len(self.metagraph.axons)}')
        # for axon in self.metagraph.axons:
        #     bt.logging.info(f'IP: {axon.ip}, hotkey id: {axon.hotkey}')

        bt.logging.info("Querying miners..")
        # The dendrite client queries the network.
<<<<<<< HEAD
        responses = query_miners(self.dendrite, [self.metagraph.axons[uid] for uid in miner_uids], synapse)
=======
        responses = self.dendrite.query(
            # Send the query to selected miner axons in the network.
            axons=[self.metagraph.axons[uid] for uid in miner_uids],
            # Pass the synapse to the miner.
            synapse=synapse,
            # Do not deserialize the response so that we have access to the raw response.
            deserialize=False,
            timeout=60
        )
>>>>>>> 797d6568

        # synapse.events['azuro-0x7f3f3f19c4e4015fd9db2f22e653c766154091ef_100100000000000015927405030000000000000357953524_142'] = {
        #     'event_id': '0x7f3f3f19c4e4015fd9db2f22e653c766154091ef_100100000000000015927405030000000000000357953524_142',
        #     'probability': 0.7,
        #     'market_type': 'azuro'
        # }

        # Update answers
        miners_activity = set()
        for (uid, resp) in zip(miner_uids, responses):
            miner_submitted = set()
            # print(uid, resp)
            for (event_id, event_data) in resp.events.items():
                market_event_id = event_data.get('event_id')
                provider_name = event_data.get('market_type')
                score = event_data.get('probability')

                provider_event = self.event_provider.get_registered_event(provider_name, market_event_id)
                if not provider_event:
                    # bt.logging.warning(f'Miner submission for non registered event detected  {uid=} {provider_name=} {market_event_id=}')
                    continue
                # if uid != 4:
                #     continue
                if score is None:
                    # bt.logging.debug(f'uid: {uid.item()} no prediction for {event_id} sent, skip..')
                    continue
                integration = self.event_provider.integrations.get(provider_event.market_type)
                if not integration:
                    bt.logging.error(f'No integration found to register miner submission {uid=} {event_id=} {score=}')
                    continue
                if integration.available_for_submission(provider_event):
                    miners_activity.add(uid)
                    miner_submitted.add(event_id)
                    self.event_provider.miner_predict(provider_event, uid.item(), score, self.block)
                else:
                    # bt.logging.warning(f'Submission received, but this event is not open for submissions miner {uid=} {event_id=} {score=}')
                    continue
            # if len(miner_submitted) > 0:

            # bt.logging.info(f'uid: {uid.item()} got prediction for events: {len(miner_submitted)}')

        if miners_activity:
            bt.logging.info("Processed miner responses.")
        else:
            bt.logging.info('No miner submissions received')
        self.blocktime += 1
<<<<<<< HEAD
        # while block_start == self.block:
        await asyncio.sleep(float(os.environ.get('VALIDATOR_FORWARD_INTERVAL_SEC', '10')))
=======
        while block_start == self.block:
            await asyncio.sleep(10)
>>>>>>> 797d6568

    def save_state(self):
        super().save_state()
        self.event_provider.save_state()




# The main function parses the configuration and runs the validator.
bt.debug(True)
# bt.trace(True)
if __name__ == "__main__":
    with Validator() as validator:
        while True:
            validator.print_info()
            bt.logging.info("Validator running...", time.time())
            time.sleep(20)<|MERGE_RESOLUTION|>--- conflicted
+++ resolved
@@ -141,19 +141,7 @@
 
         bt.logging.info("Querying miners..")
         # The dendrite client queries the network.
-<<<<<<< HEAD
         responses = query_miners(self.dendrite, [self.metagraph.axons[uid] for uid in miner_uids], synapse)
-=======
-        responses = self.dendrite.query(
-            # Send the query to selected miner axons in the network.
-            axons=[self.metagraph.axons[uid] for uid in miner_uids],
-            # Pass the synapse to the miner.
-            synapse=synapse,
-            # Do not deserialize the response so that we have access to the raw response.
-            deserialize=False,
-            timeout=60
-        )
->>>>>>> 797d6568
 
         # synapse.events['azuro-0x7f3f3f19c4e4015fd9db2f22e653c766154091ef_100100000000000015927405030000000000000357953524_142'] = {
         #     'event_id': '0x7f3f3f19c4e4015fd9db2f22e653c766154091ef_100100000000000015927405030000000000000357953524_142',
@@ -200,13 +188,8 @@
         else:
             bt.logging.info('No miner submissions received')
         self.blocktime += 1
-<<<<<<< HEAD
-        # while block_start == self.block:
-        await asyncio.sleep(float(os.environ.get('VALIDATOR_FORWARD_INTERVAL_SEC', '10')))
-=======
         while block_start == self.block:
-            await asyncio.sleep(10)
->>>>>>> 797d6568
+            await asyncio.sleep(float(os.environ.get('VALIDATOR_FORWARD_INTERVAL_SEC', '10')))
 
     def save_state(self):
         super().save_state()
