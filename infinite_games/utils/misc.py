--- conflicted
+++ resolved
@@ -22,12 +22,9 @@
 from functools import lru_cache, update_wrapper
 from math import floor
 from typing import Any, Callable
-<<<<<<< HEAD
-=======
 
 import backoff
 import bittensor as bt
->>>>>>> 237a013a
 
 
 # LRU Cache with TTL
